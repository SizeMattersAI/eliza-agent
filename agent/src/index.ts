import { PostgresDatabaseAdapter } from "@ai16z/adapter-postgres";
import { SqliteDatabaseAdapter } from "@ai16z/adapter-sqlite";
import { AutoClientInterface } from "@ai16z/client-auto";
import { DirectClientInterface } from "@ai16z/client-direct";
import { DiscordClientInterface } from "@ai16z/client-discord";
import { TelegramClientInterface } from "@ai16z/client-telegram";
import { TwitterClientInterface } from "@ai16z/client-twitter";
import {
    AgentRuntime,
    CacheManager,
    Character,
    DbCacheAdapter,
    FsCacheAdapter,
    IAgentRuntime,
    ICacheManager,
    IDatabaseAdapter,
    IDatabaseCacheAdapter,
    ModelProviderName,
    defaultCharacter,
    elizaLogger,
    settings,
    stringToUuid,
    validateCharacterConfig,
} from "@ai16z/eliza";
import { zgPlugin } from "@ai16z/plugin-0g";
import { bootstrapPlugin } from "@ai16z/plugin-bootstrap";
// import { buttplugPlugin } from "@ai16z/plugin-buttplug";
import {
    coinbaseCommercePlugin,
    coinbaseMassPaymentsPlugin,
    tradePlugin,
} from "@ai16z/plugin-coinbase";
import { confluxPlugin } from "@ai16z/plugin-conflux";
import { evmPlugin } from "@ai16z/plugin-evm";
import { createNodePlugin } from "@ai16z/plugin-node";
import { solanaPlugin } from "@ai16z/plugin-solana";
import { teePlugin } from "@ai16z/plugin-tee";

import buttplugPlugin from "@ai16z/plugin-buttplug";
import Database from "better-sqlite3";
import fs from "fs";
import path from "path";
import readline from "readline";
import { fileURLToPath } from "url";
import yargs from "yargs";

const __filename = fileURLToPath(import.meta.url); // get the resolved path to the file
const __dirname = path.dirname(__filename); // get the name of the directory

export const wait = (minTime: number = 1000, maxTime: number = 3000) => {
    const waitTime =
        Math.floor(Math.random() * (maxTime - minTime + 1)) + minTime;
    return new Promise((resolve) => setTimeout(resolve, waitTime));
};

export function parseArguments(): {
    character?: string;
    characters?: string;
} {
    try {
        return yargs(process.argv.slice(2))
            .option("character", {
                type: "string",
                description: "Path to the character JSON file",
            })
            .option("characters", {
                type: "string",
                description:
                    "Comma separated list of paths to character JSON files",
            })
            .parseSync();
    } catch (error) {
        elizaLogger.error("Error parsing arguments:", error);
        return {};
    }
}

function tryLoadFile(filePath: string): string | null {
    try {
        return fs.readFileSync(filePath, "utf8");
    } catch (e) {
        return null;
    }
}

export async function loadCharacters(
    charactersArg: string
): Promise<Character[]> {
    let characterPaths = charactersArg?.split(",").map((filePath) => filePath.trim());
    const loadedCharacters = [];

    if (characterPaths?.length > 0) {
        for (const characterPath of characterPaths) {
            let content = null;
            let resolvedPath = "";
            
            // Try different path resolutions in order
            const pathsToTry = [
                characterPath, // exact path as specified
                path.resolve(process.cwd(), characterPath), // relative to cwd
                path.resolve(__dirname, characterPath), // relative to current script
                path.resolve(__dirname, "../characters", path.basename(characterPath)), // relative to characters dir from agent
                path.resolve(__dirname, "../../characters", path.basename(characterPath)), // relative to project root characters dir
            ];

            for (const tryPath of pathsToTry) {
                content = tryLoadFile(tryPath);
                if (content !== null) {
                    resolvedPath = tryPath;
                    break;
                }
            }

            if (content === null) {
                elizaLogger.error(`Error loading character from ${characterPath}: File not found in any of the expected locations`);
                elizaLogger.error("Tried the following paths:");
                pathsToTry.forEach(p => elizaLogger.error(` - ${p}`));
                process.exit(1);
            }

            try {
                const character = JSON.parse(content);
                validateCharacterConfig(character);

                // Handle plugins
                if (character.plugins) {
                    elizaLogger.info("Plugins are: ", character.plugins);
                    const importedPlugins = await Promise.all(
                        character.plugins.map(async (plugin) => {
                            const importedPlugin = await import(plugin);
                            return importedPlugin;
                        })
                    );
                    character.plugins = importedPlugins;
                }

                loadedCharacters.push(character);
                elizaLogger.info(`Successfully loaded character from: ${resolvedPath}`);
            } catch (e) {
                elizaLogger.error(`Error parsing character from ${resolvedPath}: ${e}`);
                process.exit(1);
            }
        }
    }

    if (loadedCharacters.length === 0) {
        elizaLogger.info("No characters found, using default character");
        loadedCharacters.push(defaultCharacter);
    }

    return loadedCharacters;
}

export function getTokenForProvider(
    provider: ModelProviderName,
    character: Character
) {
    switch (provider) {
        case ModelProviderName.OPENAI:
            return (
                character.settings?.secrets?.OPENAI_API_KEY ||
                settings.OPENAI_API_KEY
            );
        case ModelProviderName.ETERNALAI:
            return (
                character.settings?.secrets?.ETERNALAI_API_KEY ||
                settings.ETERNALAI_API_KEY
            );
        case ModelProviderName.LLAMACLOUD:
            return (
                character.settings?.secrets?.LLAMACLOUD_API_KEY ||
                settings.LLAMACLOUD_API_KEY ||
                character.settings?.secrets?.TOGETHER_API_KEY ||
                settings.TOGETHER_API_KEY ||
                character.settings?.secrets?.XAI_API_KEY ||
                settings.XAI_API_KEY ||
                character.settings?.secrets?.OPENAI_API_KEY ||
                settings.OPENAI_API_KEY
            );
        case ModelProviderName.ANTHROPIC:
            return (
                character.settings?.secrets?.ANTHROPIC_API_KEY ||
                character.settings?.secrets?.CLAUDE_API_KEY ||
                settings.ANTHROPIC_API_KEY ||
                settings.CLAUDE_API_KEY
            );
        case ModelProviderName.REDPILL:
            return (
                character.settings?.secrets?.REDPILL_API_KEY ||
                settings.REDPILL_API_KEY
            );
        case ModelProviderName.OPENROUTER:
            return (
                character.settings?.secrets?.OPENROUTER ||
                settings.OPENROUTER_API_KEY
            );
        case ModelProviderName.GROK:
            return (
                character.settings?.secrets?.GROK_API_KEY ||
                settings.GROK_API_KEY
            );
        case ModelProviderName.HEURIST:
            return (
                character.settings?.secrets?.HEURIST_API_KEY ||
                settings.HEURIST_API_KEY
            );
        case ModelProviderName.GROQ:
            return (
                character.settings?.secrets?.GROQ_API_KEY ||
                settings.GROQ_API_KEY
            );
    }
}

function initializeDatabase(dataDir: string) {
    if (process.env.POSTGRES_URL) {
        const db = new PostgresDatabaseAdapter({
            connectionString: process.env.POSTGRES_URL,
            parseInputs: true,
        });
        return db;
    } else {
        const filePath =
            process.env.SQLITE_FILE ?? path.resolve(dataDir, "db.sqlite");
        // ":memory:";
        const db = new SqliteDatabaseAdapter(new Database(filePath));
        return db;
    }
}

export async function initializeClients(
    character: Character,
    runtime: IAgentRuntime
) {
    const clients = [];
    const clientTypes =
        character.clients?.map((str) => str.toLowerCase()) || [];

    if (clientTypes.includes("auto")) {
        const autoClient = await AutoClientInterface.start(runtime);
        if (autoClient) clients.push(autoClient);
    }

    if (clientTypes.includes("discord")) {
        clients.push(await DiscordClientInterface.start(runtime));
    }

    if (clientTypes.includes("telegram")) {
        const telegramClient = await TelegramClientInterface.start(runtime);
        if (telegramClient) clients.push(telegramClient);
    }

    if (clientTypes.includes("twitter")) {
        const twitterClients = await TwitterClientInterface.start(runtime);
        clients.push(twitterClients);
    }

    if (character.plugins?.length > 0) {
        for (const plugin of character.plugins) {
            if (plugin.clients) {
                for (const client of plugin.clients) {
                    clients.push(await client.start(runtime));
                }
            }
        }
    }

    return clients;
}

function getSecret(character: Character, secret: string) {
    return character.settings.secrets?.[secret] || process.env[secret];
}

let nodePlugin: any | undefined;

export function createAgent(
    character: Character,
    db: IDatabaseAdapter,
    cache: ICacheManager,
    token: string
) {
    elizaLogger.success(
        elizaLogger.successesTitle,
        "Creating runtime for character",
        character.name
    );

    nodePlugin ??= createNodePlugin()

    return new AgentRuntime({
        databaseAdapter: db,
        token,
        modelProvider: character.modelProvider,
        evaluators: [],
        character,
        plugins: [
            bootstrapPlugin,
            getSecret(character, "CONFLUX_CORE_PRIVATE_KEY")
                ? confluxPlugin
                : null,
            nodePlugin,
            getSecret(character, "SOLANA_PUBLIC_KEY") ||
                getSecret(character, "WALLET_PUBLIC_KEY") &&
                !getSecret(character, "WALLET_PUBLIC_KEY")?.startsWith("0x")
                ? solanaPlugin
                : null,
            getSecret(character, "EVM_PUBLIC_KEY") ||
                getSecret(character, "WALLET_PUBLIC_KEY") &&
                !getSecret(character, "WALLET_PUBLIC_KEY")?.startsWith("0x")
                ? evmPlugin
                : null,
            getSecret(character, "ZEROG_PRIVATE_KEY") ? zgPlugin : null,
            getSecret(character, "COINBASE_COMMERCE_KEY")
                ? coinbaseCommercePlugin
                : null,
<<<<<<< HEAD
            getSecret(character, "COINBASE_API_KEY") &&
            getSecret(character, "COINBASE_PRIVATE_KEY")
                ? coinbaseMassPaymentsPlugin
                : null,
            getSecret(character, "BUTTPLUG_API_KEY") ? buttplugPlugin : null,
            getSecret(character, "WALLET_SECRET_SALT") ? teePlugin : null,
=======
            ...(getSecret(character, "COINBASE_API_KEY") &&
            getSecret(character, "COINBASE_PRIVATE_KEY")
                ? [coinbaseMassPaymentsPlugin, tradePlugin]
                : []),
>>>>>>> 3feda9ca
        ].filter(Boolean),
        providers: [],
        actions: [],
        services: [],
        managers: [],
        cacheManager: cache,
    });
}

function intializeFsCache(baseDir: string, character: Character) {
    const cacheDir = path.resolve(baseDir, character.id, "cache");

    const cache = new CacheManager(new FsCacheAdapter(cacheDir));
    return cache;
}

function intializeDbCache(character: Character, db: IDatabaseCacheAdapter) {
    const cache = new CacheManager(new DbCacheAdapter(db, character.id));
    return cache;
}

async function startAgent(character: Character, directClient) {
    let db: IDatabaseAdapter & IDatabaseCacheAdapter;
    try {
        character.id ??= stringToUuid(character.name);
        character.username ??= character.name;

        const token = getTokenForProvider(character.modelProvider, character);
        const dataDir = path.join(__dirname, "../data");

        if (!fs.existsSync(dataDir)) {
            fs.mkdirSync(dataDir, { recursive: true });
        }

        db = initializeDatabase(dataDir);

        await db.init();

        const cache = intializeDbCache(character, db);
        const runtime = createAgent(character, db, cache, token);

        await runtime.initialize();

        const clients = await initializeClients(character, runtime);

        directClient.registerAgent(runtime);

        return clients;
    } catch (error) {
        elizaLogger.error(
            `Error starting agent for character ${character.name}:`,
            error
        );
        console.error(error);
        if (db) {
            await db.close();
        }
        throw error;
    }
}

const startAgents = async () => {
    const directClient = await DirectClientInterface.start();
    const args = parseArguments();

    let charactersArg = args.characters || args.character;

    let characters = [defaultCharacter];

    if (charactersArg) {
        characters = await loadCharacters(charactersArg);
    }

    try {
        for (const character of characters) {
            await startAgent(character, directClient);
        }
    } catch (error) {
        elizaLogger.error("Error starting agents:", error);
    }

    function chat() {
        const agentId = characters[0].name ?? "Agent";
        rl.question("You: ", async (input) => {
            await handleUserInput(input, agentId);
            if (input.toLowerCase() !== "exit") {
                chat(); // Loop back to ask another question
            }
        });
    }

    elizaLogger.log("Chat started. Type 'exit' to quit.");
    chat();
};

startAgents().catch((error) => {
    elizaLogger.error("Unhandled error in startAgents:", error);
    process.exit(1); // Exit the process after logging
});

const rl = readline.createInterface({
    input: process.stdin,
    output: process.stdout,
});

async function handleUserInput(input, agentId) {
    if (input.toLowerCase() === "exit") {
        gracefulExit();
    }

    try {
        const serverPort = parseInt(settings.SERVER_PORT || "3000");

        const response = await fetch(
            `http://localhost:${serverPort}/${agentId}/message`,
            {
                method: "POST",
                headers: { "Content-Type": "application/json" },
                body: JSON.stringify({
                    text: input,
                    userId: "user",
                    userName: "User",
                }),
            }
        );

        const data = await response.json();
        data.forEach((message) => console.log(`${"Agent"}: ${message.text}`));
    } catch (error) {
        console.error("Error fetching response:", error);
    }
}

async function gracefulExit() {
    elizaLogger.log("Terminating and cleaning up resources...");
    rl.close();
    process.exit(0);
}

rl.on("SIGINT", gracefulExit);
rl.on("SIGTERM", gracefulExit);<|MERGE_RESOLUTION|>--- conflicted
+++ resolved
@@ -86,21 +86,31 @@
 export async function loadCharacters(
     charactersArg: string
 ): Promise<Character[]> {
-    let characterPaths = charactersArg?.split(",").map((filePath) => filePath.trim());
+    let characterPaths = charactersArg
+        ?.split(",")
+        .map((filePath) => filePath.trim());
     const loadedCharacters = [];
 
     if (characterPaths?.length > 0) {
         for (const characterPath of characterPaths) {
             let content = null;
             let resolvedPath = "";
-            
+
             // Try different path resolutions in order
             const pathsToTry = [
                 characterPath, // exact path as specified
                 path.resolve(process.cwd(), characterPath), // relative to cwd
                 path.resolve(__dirname, characterPath), // relative to current script
-                path.resolve(__dirname, "../characters", path.basename(characterPath)), // relative to characters dir from agent
-                path.resolve(__dirname, "../../characters", path.basename(characterPath)), // relative to project root characters dir
+                path.resolve(
+                    __dirname,
+                    "../characters",
+                    path.basename(characterPath)
+                ), // relative to characters dir from agent
+                path.resolve(
+                    __dirname,
+                    "../../characters",
+                    path.basename(characterPath)
+                ), // relative to project root characters dir
             ];
 
             for (const tryPath of pathsToTry) {
@@ -112,9 +122,11 @@
             }
 
             if (content === null) {
-                elizaLogger.error(`Error loading character from ${characterPath}: File not found in any of the expected locations`);
+                elizaLogger.error(
+                    `Error loading character from ${characterPath}: File not found in any of the expected locations`
+                );
                 elizaLogger.error("Tried the following paths:");
-                pathsToTry.forEach(p => elizaLogger.error(` - ${p}`));
+                pathsToTry.forEach((p) => elizaLogger.error(` - ${p}`));
                 process.exit(1);
             }
 
@@ -135,9 +147,13 @@
                 }
 
                 loadedCharacters.push(character);
-                elizaLogger.info(`Successfully loaded character from: ${resolvedPath}`);
+                elizaLogger.info(
+                    `Successfully loaded character from: ${resolvedPath}`
+                );
             } catch (e) {
-                elizaLogger.error(`Error parsing character from ${resolvedPath}: ${e}`);
+                elizaLogger.error(
+                    `Error parsing character from ${resolvedPath}: ${e}`
+                );
                 process.exit(1);
             }
         }
@@ -286,7 +302,7 @@
         character.name
     );
 
-    nodePlugin ??= createNodePlugin()
+    nodePlugin ??= createNodePlugin();
 
     return new AgentRuntime({
         databaseAdapter: db,
@@ -301,32 +317,23 @@
                 : null,
             nodePlugin,
             getSecret(character, "SOLANA_PUBLIC_KEY") ||
-                getSecret(character, "WALLET_PUBLIC_KEY") &&
-                !getSecret(character, "WALLET_PUBLIC_KEY")?.startsWith("0x")
+            (getSecret(character, "WALLET_PUBLIC_KEY") &&
+                !getSecret(character, "WALLET_PUBLIC_KEY")?.startsWith("0x"))
                 ? solanaPlugin
                 : null,
             getSecret(character, "EVM_PUBLIC_KEY") ||
-                getSecret(character, "WALLET_PUBLIC_KEY") &&
-                !getSecret(character, "WALLET_PUBLIC_KEY")?.startsWith("0x")
+            (getSecret(character, "WALLET_PUBLIC_KEY") &&
+                !getSecret(character, "WALLET_PUBLIC_KEY")?.startsWith("0x"))
                 ? evmPlugin
                 : null,
             getSecret(character, "ZEROG_PRIVATE_KEY") ? zgPlugin : null,
             getSecret(character, "COINBASE_COMMERCE_KEY")
                 ? coinbaseCommercePlugin
                 : null,
-<<<<<<< HEAD
-            getSecret(character, "COINBASE_API_KEY") &&
-            getSecret(character, "COINBASE_PRIVATE_KEY")
-                ? coinbaseMassPaymentsPlugin
-                : null,
-            getSecret(character, "BUTTPLUG_API_KEY") ? buttplugPlugin : null,
-            getSecret(character, "WALLET_SECRET_SALT") ? teePlugin : null,
-=======
             ...(getSecret(character, "COINBASE_API_KEY") &&
             getSecret(character, "COINBASE_PRIVATE_KEY")
                 ? [coinbaseMassPaymentsPlugin, tradePlugin]
                 : []),
->>>>>>> 3feda9ca
         ].filter(Boolean),
         providers: [],
         actions: [],
